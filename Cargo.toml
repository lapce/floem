--- conflicted
+++ resolved
@@ -20,7 +20,7 @@
   "reactive",
   "editor-core",
   "ui-events-winit",
-  "test"
+  "test",
 ]
 
 [workspace.package]
@@ -172,16 +172,10 @@
 rfd-tokio = ["dep:rfd", "rfd/tokio"]
 crossbeam = ["dep:crossbeam", "floem_renderer/crossbeam"]
 localization = ["dep:fluent-bundle", "dep:unic-langid", "dep:sys-locale"]
-<<<<<<< HEAD
 
 [dev-dependencies]
 criterion = { version = "0.8.1", features = ["html_reports"] }
 
 [[bench]]
 name = "event_dispatch"
-harness = false
-
-[profile.dev]
-opt-level = 1
-=======
->>>>>>> eff3b831
+harness = false