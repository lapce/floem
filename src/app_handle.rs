--- conflicted
+++ resolved
@@ -84,17 +84,16 @@
         });
     }
 
-<<<<<<< HEAD
     pub fn keyboard_navigatable(id: Id) {
         UPDATE_MESSAGES.with(|msgs| {
             msgs.borrow_mut()
                 .push(UpdateMessage::KeyboardNavigatable { id })
-=======
+        })}
+    
     pub fn update_responsive_style(id: Id, style: Style, size: ScreenSize) {
         UPDATE_MESSAGES.with(|msgs| {
             msgs.borrow_mut()
                 .push(UpdateMessage::ResponsiveStyle { id, style, size })
->>>>>>> 5369b092
         });
     }
 
@@ -476,7 +475,7 @@
                     }
                 }
 
-                let keyboard_trigger_end = cx.app_state.using_keyboard_navigation
+                let keyboard_trigger_end = cx.app_state.keyboard_navigation
                     && event.is_keyboard_trigger()
                     && matches!(event, Event::KeyUp(_));
                 if keyboard_trigger_end {
