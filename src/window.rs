use peniko::kurbo::{Point, Size};
pub use winit::icon::{Icon, RgbaIcon};
pub use winit::monitor::Fullscreen;
<<<<<<< HEAD
#[cfg(target_os = "windows")]
pub use winit::platform::windows::{WinIcon, WindowExtWindows};
=======
#[cfg(windows)]
use winit::platform::windows::Color;
pub use winit::platform::windows::WinIcon;
#[cfg(windows)]
pub use winit::platform::windows::WindowExtWindows;
use winit::platform::windows::{BackdropType, CornerPreference};
>>>>>>> 9150c5f0
pub use winit::window::ResizeDirection;
pub use winit::window::Theme;
pub use winit::window::WindowButtons;
pub use winit::window::WindowId;
pub use winit::window::WindowLevel;

use crate::app::{add_app_update_event, AppUpdateEvent};
use crate::view::IntoView;
use crate::AnyView;

pub struct WindowCreation {
    pub(crate) view_fn: Box<dyn FnOnce(WindowId) -> AnyView>,
    pub(crate) config: Option<WindowConfig>,
}

/// Configures various attributes (e.g. size, position, transparency, etc.) of a window.
#[derive(Debug, Clone)]
pub struct WindowConfig {
    pub(crate) size: Option<Size>,
    pub(crate) min_size: Option<Size>,
    pub(crate) max_size: Option<Size>,
    pub(crate) position: Option<Point>,
    pub(crate) show_titlebar: bool,
    pub(crate) transparent: bool,
    pub(crate) fullscreen: Option<Fullscreen>,
    pub(crate) window_icon: Option<Icon>,
    pub(crate) title: String,
    pub(crate) enabled_buttons: WindowButtons,
    pub(crate) resizable: bool,
    pub(crate) undecorated: bool,
    pub(crate) undecorated_shadow: bool,
    pub(crate) window_level: WindowLevel,
    pub(crate) apply_default_theme: bool,
    pub(crate) font_embolden: f32,
    #[allow(dead_code)]
    pub(crate) mac_os_config: Option<MacOSWindowConfig>,
    pub(crate) win_os_config: Option<WinOSWindowConfig>,
    pub(crate) web_config: Option<WebWindowConfig>,
}

impl Default for WindowConfig {
    fn default() -> Self {
        Self {
            size: None,
            min_size: None,
            max_size: None,
            position: None,
            show_titlebar: true,
            transparent: false,
            fullscreen: None,
            window_icon: None,
            title: std::env::current_exe()
                .ok()
                .and_then(|p| p.file_name().map(|f| f.to_string_lossy().into_owned()))
                .unwrap_or("Floem Window".to_string()),
            enabled_buttons: WindowButtons::all(),
            resizable: true,
            undecorated: false,
            undecorated_shadow: false,
            window_level: WindowLevel::Normal,
            apply_default_theme: true,
            font_embolden: if cfg!(target_os = "macos") { 0.2 } else { 0. },
            mac_os_config: None,
            win_os_config: None,
            web_config: None,
        }
    }
}

impl WindowConfig {
    /// Requests the window to be of specific dimensions.
    ///
    /// If this is not set, some platform-specific dimensions will be used.
    #[inline]
    pub fn size(mut self, size: impl Into<Size>) -> Self {
        self.size = Some(size.into());
        self
    }

    /// Requests the window to be of specific min dimensions.
    #[inline]
    pub fn min_size(mut self, size: impl Into<Size>) -> Self {
        self.min_size = Some(size.into());
        self
    }

    /// Requests the window to be of specific max dimensions.
    #[inline]
    pub fn max_size(mut self, size: impl Into<Size>) -> Self {
        self.max_size = Some(size.into());
        self
    }

    /// Sets a desired initial position for the window.
    ///
    /// If this is not set, some platform-specific position will be chosen.
    #[inline]
    pub fn position(mut self, position: Point) -> Self {
        self.position = Some(position);
        self
    }

    /// Sets whether the window should have a title bar.
    ///
    /// The default is `true`.
    #[inline]
    pub fn show_titlebar(mut self, show_titlebar: bool) -> Self {
        self.show_titlebar = show_titlebar;
        self
    }

    /// Sets whether the window should have a border, a title bar, etc.
    ///
    /// The default is `false`.
    #[inline]
    pub fn undecorated(mut self, undecorated: bool) -> Self {
        self.undecorated = undecorated;
        self
    }

    /// Sets whether the window should have background drop shadow when undecorated.
    ///
    /// The default is `false`.
    #[inline]
    pub fn undecorated_shadow(mut self, undecorated_shadow: bool) -> Self {
        self.undecorated_shadow = undecorated_shadow;
        self
    }

    /// Sets whether the background of the window should be transparent.
    ///
    /// The default is `false`.
    #[inline]
    pub fn with_transparent(mut self, transparent: bool) -> Self {
        self.transparent = transparent;
        self
    }

    /// Sets whether the window should be put into fullscreen upon creation.
    ///
    /// The default is `None`.
    #[inline]
    pub fn fullscreen(mut self, fullscreen: Fullscreen) -> Self {
        self.fullscreen = Some(fullscreen);
        self
    }

    /// Sets the window icon.
    ///
    /// The default is `None`.
    #[inline]
    pub fn window_icon(mut self, window_icon: Icon) -> Self {
        self.window_icon = Some(window_icon);
        self
    }

    /// Sets the initial title of the window in the title bar.
    ///
    /// The default is `"Floem window"`.
    #[inline]
    pub fn title(mut self, title: impl Into<String>) -> Self {
        self.title = title.into();
        self
    }

    /// Sets the enabled window buttons.
    ///
    /// The default is `WindowButtons::all()`.
    #[inline]
    pub fn enabled_buttons(mut self, enabled_buttons: WindowButtons) -> Self {
        self.enabled_buttons = enabled_buttons;
        self
    }

    /// Sets whether the window is resizable or not.
    ///
    /// The default is `true`.
    #[inline]
    pub fn resizable(mut self, resizable: bool) -> Self {
        self.resizable = resizable;
        self
    }

    /// Sets the window level.
    ///
    /// This is just a hint to the OS, and the system could ignore it.
    ///
    /// The default is `WindowLevel::Normal`.
    #[inline]
    pub fn window_level(mut self, window_level: WindowLevel) -> Self {
        self.window_level = window_level;
        self
    }

    /// If set to true, the stylesheet for Floem's default theme will be
    /// injected into your window. You may want to disable this when using a
    /// completely custom theme.
    #[inline]
    pub fn apply_default_theme(mut self, apply_default_theme: bool) -> Self {
        self.apply_default_theme = apply_default_theme;
        self
    }

    /// Sets the amount by which fonts are emboldened.
    ///
    /// The default is 0.0 except for on macOS where the default is 0.2
    #[inline]
    pub fn font_embolden(mut self, font_embolden: f32) -> Self {
        self.font_embolden = font_embolden;
        self
    }

    /// Set up Mac-OS specific configuration.  The passed closure will only be
    /// called on macOS.
    #[allow(unused_variables, unused_mut)] // build will complain on non-macOS's otherwise
    pub fn with_mac_os_config(
        mut self,
        mut f: impl FnMut(MacOSWindowConfig) -> MacOSWindowConfig,
    ) -> Self {
        #[cfg(target_os = "macos")]
        if let Some(existing_config) = self.mac_os_config {
            self.mac_os_config = Some(f(existing_config))
        } else {
            let new_config = f(MacOSWindowConfig::default());
            self.mac_os_config = Some(new_config);
        }
        self
    }

    /// Set up web specific configuration.
    /// The passed closure will only be called on the web.
    #[allow(unused_variables, unused_mut)] // build will complain on non-web platforms otherwise
    pub fn with_web_config(mut self, f: impl FnOnce(WebWindowConfig) -> WebWindowConfig) -> Self {
        #[cfg(target_arch = "wasm32")]
        if let Some(existing_config) = self.web_config {
            self.web_config = Some(f(existing_config))
        } else {
            let new_config = f(WebWindowConfig {
                canvas_id: String::new(),
            });
            self.web_config = Some(new_config);
        }
        self
    }
}

/// Mac-OS specific window configuration properties, accessible via `WindowConfig::with_mac_os_config( FnMut( MacOsWindowConfig ) )`
///
/// See [the winit docs](https://docs.rs/winit/latest/winit/platform/macos/trait.WindowExtMacOS.html) for further
/// information.
#[derive(Default, Debug, Clone)]
pub struct MacOSWindowConfig {
    pub(crate) movable_by_window_background: Option<bool>,
    pub(crate) titlebar_transparent: Option<bool>,
    pub(crate) titlebar_hidden: Option<bool>,
    pub(crate) title_hidden: Option<bool>,
    pub(crate) titlebar_buttons_hidden: Option<bool>,
    pub(crate) full_size_content_view: Option<bool>,
    pub(crate) unified_titlebar: Option<bool>,
    pub(crate) movable: Option<bool>,
    pub(crate) traffic_lights_offset: Option<(f64, f64)>,
    pub(crate) accepts_first_mouse: Option<bool>,
    pub(crate) tabbing_identifier: Option<String>,
    pub(crate) option_as_alt: Option<MacOsOptionAsAlt>,
    pub(crate) has_shadow: Option<bool>,
    pub(crate) disallow_high_dpi: Option<bool>,
    pub(crate) panel: Option<bool>,
}

impl MacOSWindowConfig {
    /// Allow the window to be
    /// [moved by dragging its background](https://developer.apple.com/documentation/appkit/nswindow/1419072-movablebywindowbackground).
    pub fn movable_by_window_background(mut self, val: bool) -> Self {
        self.movable_by_window_background = Some(val);
        self
    }

    /// Make the titlebar's transparency (does nothing on some versions of macOS).
    pub fn transparent_title_bar(mut self, val: bool) -> Self {
        self.titlebar_transparent = Some(val);
        self
    }

    /// Hides the title bar.
    pub fn hide_titlebar(mut self, val: bool) -> Self {
        self.titlebar_hidden = Some(val);
        self
    }

    /// Hides the title.
    pub fn hide_title(mut self, val: bool) -> Self {
        self.title_hidden = Some(val);
        self
    }

    /// Hides the title bar buttons.
    pub fn hide_titlebar_buttons(mut self, val: bool) -> Self {
        self.titlebar_buttons_hidden = Some(val);
        self
    }

    /// Make the window content [use the full size of the window, including the title bar area](https://developer.apple.com/documentation/appkit/nswindow/stylemask/1644646-fullsizecontentview).
    pub fn full_size_content_view(mut self, val: bool) -> Self {
        self.full_size_content_view = Some(val);
        self
    }

    /// unify the titlebar
    pub fn unified_titlebar(mut self, val: bool) -> Self {
        self.unified_titlebar = Some(val);
        self
    }

    /// Allow the window to be moved or not.
    pub fn movable(mut self, val: bool) -> Self {
        self.movable = Some(val);
        self
    }

    /// Specify the position of the close / minimize / full screen buttons
    /// on macOS
    pub fn traffic_lights_offset(mut self, x_y_offset: (f64, f64)) -> Self {
        self.traffic_lights_offset = Some(x_y_offset);
        self
    }

    /// Specify that this window should be sent an event for the initial
    /// click in it when it was previously inactive, rather than treating
    /// that click is only activating the window and not forwarding it to
    /// application code.
    pub fn accept_first_mouse(mut self, val: bool) -> Self {
        self.accepts_first_mouse = Some(val);
        self
    }

    /// Give this window an identifier when tabbing between windows.
    pub fn tabbing_identifier(mut self, val: impl Into<String>) -> Self {
        self.tabbing_identifier = Some(val.into());
        self
    }

    /// Specify how the window will treat `Option` keys on the Mac keyboard -
    /// as a compose key for additional characters, or as a modifier key.
    pub fn interpret_option_as_alt(mut self, val: MacOsOptionAsAlt) -> Self {
        self.option_as_alt = Some(val);
        self
    }

    /// Set whether the window should have a shadow.
    pub fn enable_shadow(mut self, val: bool) -> Self {
        self.has_shadow = Some(val);
        self
    }

    /// Set whether the window's coordinate space and painting should
    /// be scaled for the display or pixel-accurate.
    pub fn disallow_high_dpi(mut self, val: bool) -> Self {
        self.disallow_high_dpi = Some(val);
        self
    }

    /// Set whether the window is a panel
    pub fn panel(mut self, val: bool) -> Self {
        self.panel = Some(val);
        self
    }
}

/// macOS specific configuration for how the Option key is treated
///
/// macOS allows altering the way Option and Alt keys so Alt is treated
/// as a modifier key rather than in character compose key.  This is a proxy
/// for winit's [OptionAsAlt](https://docs.rs/winit/latest/winit/platform/macos/enum.OptionAsAlt.html).
#[derive(Default, Debug, Clone, Copy, PartialEq, Eq)]
pub enum MacOsOptionAsAlt {
    OnlyLeft,
    OnlyRight,
    Both,
    #[default]
    None,
}

#[cfg(target_os = "macos")]
impl From<MacOsOptionAsAlt> for winit::platform::macos::OptionAsAlt {
    fn from(opts: MacOsOptionAsAlt) -> winit::platform::macos::OptionAsAlt {
        match opts {
            MacOsOptionAsAlt::OnlyLeft => winit::platform::macos::OptionAsAlt::OnlyLeft,
            MacOsOptionAsAlt::OnlyRight => winit::platform::macos::OptionAsAlt::OnlyRight,
            MacOsOptionAsAlt::Both => winit::platform::macos::OptionAsAlt::Both,
            MacOsOptionAsAlt::None => winit::platform::macos::OptionAsAlt::None,
        }
    }
}

// Windows specific window configuration properties.
#[derive(Debug, Clone)]
pub struct WinOSWindowConfig {
    // pub(crate) top_resize_border: bool,
    pub(crate) corner_preference: CornerPreference,
    pub(crate) set_enable: bool,
    pub(crate) set_skip_taskbar: bool,
    // /// Shows or hides the background drop shadow for undecorated windows.
    // ///
    // /// Enabling the shadow causes a thin 1px line to appear on the top of the window.
    // pub(crate) set_undecorated_shadow: bool,
    pub(crate) set_system_backdrop: BackdropType,
    pub(crate) set_border_color: Option<Color>,
    pub(crate) set_title_background_color: Option<Color>,
    pub(crate) set_title_text_color: Option<Color>,
}

impl Default for WinOSWindowConfig {
    fn default() -> Self {
        Self {
            // top_resize_border: true,
            corner_preference: CornerPreference::Default,
            set_enable: true,
            set_skip_taskbar: false,
            set_system_backdrop: BackdropType::Auto,
            set_border_color: None,
            set_title_background_color: None,
            set_title_text_color: None,
        }
    }
}

impl WinOSWindowConfig {
    // TODO: need to patch winit first
    // /// Turn window top resize border on or off (for windows without a title bar).
    // /// By default this is enabled.
    // pub fn top_resize_border(mut self, top_resize_border: bool) -> Self {
    //     self.top_resize_border = top_resize_border;
    //     self
    // }

    /// Sets the preferred style of the window corners.
    ///
    /// Supported starting with Windows 11 Build 22000.
    pub fn corner_preference(mut self, corner_preference: CornerPreference) -> Self {
        self.corner_preference = corner_preference;
        self
    }

    /// Enables or disables mouse and keyboard input to the specified window.
    ///
    /// A window must be enabled before it can be activated.
    /// If an application has create a modal dialog box by disabling its owner window
    /// (as described in [`WindowAttributesExtWindows::with_owner_window`]), the application must
    /// enable the owner window before destroying the dialog box.
    /// Otherwise, another window will receive the keyboard focus and be activated.
    ///
    /// If a child window is disabled, it is ignored when the system tries to determine which
    /// window should receive mouse messages.
    ///
    /// For more information, see <https://docs.microsoft.com/en-us/windows/win32/api/winuser/nf-winuser-enablewindow#remarks>
    /// and <https://docs.microsoft.com/en-us/windows/win32/winmsg/window-features#disabled-windows>.
    pub fn set_enable(mut self, set_enable: bool) -> Self {
        self.set_enable = set_enable;
        self
    }

    /// Whether to show or hide the window icon in the taskbar.
    pub fn set_skip_taskbar(mut self, set_skip_taskbar: bool) -> Self {
        self.set_skip_taskbar = set_skip_taskbar;
        self
    }

    /// Sets system-drawn backdrop type.
    ///
    /// Requires Windows 11 build 22523+.
    pub fn set_system_backdrop(mut self, set_system_backdrop: BackdropType) -> Self {
        self.set_system_backdrop = set_system_backdrop;
        self
    }

    /// Sets the color of the window border.
    ///
    /// Supported starting with Windows 11 Build 22000.
    pub fn set_border_color(mut self, set_border_color: Option<Color>) -> Self {
        self.set_border_color = set_border_color;
        self
    }

    /// Sets the background color of the title bar.
    ///
    /// Supported starting with Windows 11 Build 22000.
    pub fn set_title_background_color(mut self, set_title_background_color: Option<Color>) -> Self {
        self.set_title_background_color = set_title_background_color;
        self
    }

    /// Sets the color of the window title.
    ///
    /// Supported starting with Windows 11 Build 22000.
    pub fn set_title_text_color(mut self, set_title_text_color: Option<Color>) -> Self {
        self.set_title_text_color = set_title_text_color;
        self
    }
}

/// Web specific window (canvas) configuration properties, accessible via `WindowConfig::with_web_config( WebWindowConfig )`.
#[derive(Default, Debug, Clone)]
pub struct WebWindowConfig {
    /// The id of the HTML canvas element that floem should render to.
    pub(crate) canvas_id: String,
}

impl WebWindowConfig {
    /// Specify the id of the HTML canvas element that floem should render to.
    pub fn canvas_id(mut self, val: impl Into<String>) -> Self {
        self.canvas_id = val.into();
        self
    }
}

/// create a new window. You'll need to create Application first, otherwise it
/// will panic
pub fn new_window<V: IntoView + 'static>(
    app_view: impl FnOnce(WindowId) -> V + 'static,
    config: Option<WindowConfig>,
) {
    add_app_update_event(AppUpdateEvent::NewWindow {
        window_creation: WindowCreation {
            view_fn: Box::new(|window_id| app_view(window_id).into_any()),
            config,
        },
    });
}

/// request the window to be closed
pub fn close_window(window_id: WindowId) {
    add_app_update_event(AppUpdateEvent::CloseWindow { window_id });
}<|MERGE_RESOLUTION|>--- conflicted
+++ resolved
@@ -1,17 +1,8 @@
 use peniko::kurbo::{Point, Size};
 pub use winit::icon::{Icon, RgbaIcon};
 pub use winit::monitor::Fullscreen;
-<<<<<<< HEAD
 #[cfg(target_os = "windows")]
-pub use winit::platform::windows::{WinIcon, WindowExtWindows};
-=======
-#[cfg(windows)]
-use winit::platform::windows::Color;
-pub use winit::platform::windows::WinIcon;
-#[cfg(windows)]
-pub use winit::platform::windows::WindowExtWindows;
-use winit::platform::windows::{BackdropType, CornerPreference};
->>>>>>> 9150c5f0
+use winit::platform::windows::{BackdropType, Color, CornerPreference};
 pub use winit::window::ResizeDirection;
 pub use winit::window::Theme;
 pub use winit::window::WindowButtons;
@@ -48,6 +39,7 @@
     pub(crate) font_embolden: f32,
     #[allow(dead_code)]
     pub(crate) mac_os_config: Option<MacOSWindowConfig>,
+    #[cfg(target_os = "windows")]
     pub(crate) win_os_config: Option<WinOSWindowConfig>,
     pub(crate) web_config: Option<WebWindowConfig>,
 }
@@ -75,6 +67,7 @@
             apply_default_theme: true,
             font_embolden: if cfg!(target_os = "macos") { 0.2 } else { 0. },
             mac_os_config: None,
+            #[cfg(target_os = "windows")]
             win_os_config: None,
             web_config: None,
         }
@@ -407,6 +400,7 @@
 }
 
 // Windows specific window configuration properties.
+#[cfg(target_os = "windows")]
 #[derive(Debug, Clone)]
 pub struct WinOSWindowConfig {
     // pub(crate) top_resize_border: bool,
@@ -423,6 +417,7 @@
     pub(crate) set_title_text_color: Option<Color>,
 }
 
+#[cfg(target_os = "windows")]
 impl Default for WinOSWindowConfig {
     fn default() -> Self {
         Self {
@@ -438,6 +433,7 @@
     }
 }
 
+#[cfg(target_os = "windows")]
 impl WinOSWindowConfig {
     // TODO: need to patch winit first
     // /// Turn window top resize border on or off (for windows without a title bar).
