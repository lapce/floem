//! # Renderer
//!
//! This section is to help understand how Floem is implemented for developers of Floem.
//!
//! ## Render loop and update lifecycle
//!
//! event -> update -> layout -> paint.
//!
//! #### Event
//! After an event comes in (e.g. the user clicked the mouse, pressed a key etc), the event will be propagated from the root view to the children.
//! If the parent does not handle the event, it will automatically be sent to the child view. If the parent does handle the event the parent can decide whether the event should continue propagating so that the child can also process the event or if the propagation should stop.
//! The event propagation is stopped whenever an event listener returns `true` on the event handling.
//!
//!
//! #### Event handling -> reactive system updates
//! Event handling is a common place for reactive state changes to occur. E.g., on the counter example, when you click increment,
//! it updates the counter and because the label has an effect that is subscribed to those changes (see [floem_reactive::create_effect]), the label will update the text it presents.
//!
//! #### Update
//! The update of states on the Views could cause some of them to need a new layout recalculation, because the size might have changed etc.
//! The reactive system can't directly manipulate the view state of the label because the AppState owns all the views. And instead, it will send the update to a message queue via [ViewId::update_state](crate::ViewId::update_state)
//! After the event propagation is done, Floem will process all the update messages in the queue, and it can manipulate the state of a particular view through the update method.
//!
//!
//! #### Layout
//! The layout method is called from the root view to re-layout the views that have requested a layout call.
//! The layout call is to change the layout properties at Taffy, and after the layout call is done, compute_layout is called to calculate the sizes and positions of each view.
//!
//! #### Paint
//! And in the end, paint is called to render all the views to the screen.
//!
//!
//! ## Terminology
//!
//! Useful definitions for developers of Floem
//!
//! #### Active view
//!
//! Affects pointer events. Pointer events will only be sent to the active View. The View will continue to receive pointer events even if the mouse is outside its bounds.
//! It is useful when you drag things, e.g. the scroll bar, you set the scroll bar active after pointer down, then when you drag, the `PointerMove` will always be sent to the View, even if your mouse is outside of the view.
//!
//! #### Focused view
//! Affects keyboard events. Keyboard events will only be sent to the focused View. The View will continue to receive keyboard events even if it's not the active View.
//!
//! ## Notable invariants and tolerances
//! - There can be only one root `View`
//! - Only one view can be active at a time.
//! - Only one view can be focused at a time.
//!
<<<<<<< HEAD
use std::sync::Arc;

use crate::text::TextLayout;
=======
use crate::kurbo::Point;
>>>>>>> 0415d8f3
use floem_renderer::gpu_resources::GpuResources;
use floem_renderer::text::LayoutRun;
use floem_renderer::Img;
use floem_tiny_skia_renderer::TinySkiaRenderer;
#[cfg(feature = "vello")]
use floem_vello_renderer::VelloRenderer;
#[cfg(not(feature = "vello"))]
use floem_vger_renderer::VgerRenderer;
use peniko::kurbo::{Affine, Rect, Shape, Size, Stroke};
use peniko::BrushRef;
use winit::window::Window;

#[allow(clippy::large_enum_variant)]
pub enum Renderer {
    #[cfg(feature = "vello")]
    Vello(VelloRenderer),
    #[cfg(not(feature = "vello"))]
    Vger(VgerRenderer),
    TinySkia(TinySkiaRenderer<Arc<dyn Window>>),
    /// Uninitialized renderer, used to allow the renderer to be created lazily
    /// All operations on this renderer are no-ops
    Uninitialized {
        scale: f64,
        size: Size,
    },
}

impl Renderer {
    pub fn new(
        window: Arc<dyn Window>,
        gpu_resources: GpuResources,
        scale: f64,
        size: Size,
        font_embolden: f32,
    ) -> Self {
        let size = Size::new(size.width.max(1.0), size.height.max(1.0));

        let force_tiny_skia = std::env::var("FLOEM_FORCE_TINY_SKIA")
            .ok()
            .map(|val| val.as_str() == "1")
            .unwrap_or(false);

        #[cfg(feature = "vello")]
        let vger_err = if !force_tiny_skia {
            match VelloRenderer::new(
                gpu_resources,
                size.width as u32,
                size.height as u32,
                scale,
                font_embolden,
            ) {
                Ok(vger) => return Self::Vello(vger),
                Err(err) => Some(err),
            }
        } else {
            None
        };

        #[cfg(not(feature = "vello"))]
        let vger_err = if !force_tiny_skia {
            match VgerRenderer::new(
                gpu_resources,
                size.width as u32,
                size.height as u32,
                scale,
                font_embolden,
            ) {
                Ok(vger) => return Self::Vger(vger),
                Err(err) => Some(err),
            }
        } else {
            None
        };

        let tiny_skia_err = match TinySkiaRenderer::new(
            window,
            size.width as u32,
            size.height as u32,
            scale,
            font_embolden,
        ) {
            Ok(tiny_skia) => return Self::TinySkia(tiny_skia),
            Err(err) => err,
        };

        if !force_tiny_skia {
            panic!("Failed to create VgerRenderer: {}\nFailed to create TinySkiaRenderer: {tiny_skia_err}", vger_err.unwrap());
        } else {
            panic!("Failed to create TinySkiaRenderer: {tiny_skia_err}");
        }
    }

    pub fn resize(&mut self, scale: f64, size: Size) {
        let size = Size::new(size.width.max(1.0), size.height.max(1.0));
        match self {
            #[cfg(feature = "vello")]
            Renderer::Vello(r) => r.resize(size.width as u32, size.height as u32, scale),
            #[cfg(not(feature = "vello"))]
            Renderer::Vger(r) => r.resize(size.width as u32, size.height as u32, scale),
            Renderer::TinySkia(r) => r.resize(size.width as u32, size.height as u32, scale),
            Renderer::Uninitialized { .. } => {}
        }
    }

    pub fn set_scale(&mut self, scale: f64) {
        match self {
            #[cfg(feature = "vello")]
            Renderer::Vello(r) => r.set_scale(scale),
            #[cfg(not(feature = "vello"))]
            Renderer::Vger(r) => r.set_scale(scale),
            Renderer::TinySkia(r) => r.set_scale(scale),
            Renderer::Uninitialized {
                scale: old_scale, ..
            } => {
                *old_scale = scale;
            }
        }
    }

    pub fn scale(&self) -> f64 {
        match self {
            #[cfg(feature = "vello")]
            Renderer::Vello(r) => r.scale(),
            #[cfg(not(feature = "vello"))]
            Renderer::Vger(r) => r.scale(),
            Renderer::TinySkia(r) => r.scale(),
            Renderer::Uninitialized { scale, .. } => *scale,
        }
    }

    pub fn size(&self) -> Size {
        match self {
            #[cfg(feature = "vello")]
            Renderer::Vello(r) => r.size(),
            #[cfg(not(feature = "vello"))]
            Renderer::Vger(r) => r.size(),
            Renderer::TinySkia(r) => r.size(),
            Renderer::Uninitialized { size, .. } => *size,
        }
    }
}

impl floem_renderer::Renderer for Renderer {
    fn begin(&mut self, capture: bool) {
        match self {
            #[cfg(feature = "vello")]
            Renderer::Vello(r) => {
                r.begin(capture);
            }
            #[cfg(not(feature = "vello"))]
            Renderer::Vger(r) => {
                r.begin(capture);
            }
            Renderer::TinySkia(r) => {
                r.begin(capture);
            }
            Renderer::Uninitialized { .. } => {}
        }
    }

    fn clip(&mut self, shape: &impl Shape) {
        match self {
            #[cfg(feature = "vello")]
            Renderer::Vello(v) => {
                v.clip(shape);
            }
            #[cfg(not(feature = "vello"))]
            Renderer::Vger(v) => {
                v.clip(shape);
            }
            Renderer::TinySkia(v) => {
                v.clip(shape);
            }
            Renderer::Uninitialized { .. } => {}
        }
    }

    fn clear_clip(&mut self) {
        match self {
            #[cfg(feature = "vello")]
            Renderer::Vello(v) => {
                v.clear_clip();
            }
            #[cfg(not(feature = "vello"))]
            Renderer::Vger(v) => {
                v.clear_clip();
            }
            Renderer::TinySkia(v) => {
                v.clear_clip();
            }
            Renderer::Uninitialized { .. } => {}
        }
    }

    fn stroke<'b, 's>(
        &mut self,
        shape: &impl Shape,
        brush: impl Into<BrushRef<'b>>,
        stroke: &'s Stroke,
    ) {
        match self {
            #[cfg(feature = "vello")]
            Renderer::Vello(v) => {
                v.stroke(shape, brush, stroke);
            }
            #[cfg(not(feature = "vello"))]
            Renderer::Vger(v) => {
                v.stroke(shape, brush, stroke);
            }
            Renderer::TinySkia(v) => {
                v.stroke(shape, brush, stroke);
            }
            Renderer::Uninitialized { .. } => {}
        }
    }

    fn fill<'b>(
        &mut self,
        path: &impl peniko::kurbo::Shape,
        brush: impl Into<peniko::BrushRef<'b>>,
        blur_radius: f64,
    ) {
        match self {
            #[cfg(feature = "vello")]
            Renderer::Vello(v) => {
                v.fill(path, brush, blur_radius);
            }
            #[cfg(not(feature = "vello"))]
            Renderer::Vger(v) => {
                v.fill(path, brush, blur_radius);
            }
            Renderer::TinySkia(v) => {
                v.fill(path, brush, blur_radius);
            }
            Renderer::Uninitialized { .. } => {}
        }
    }

    fn draw_text_with_layout<'b>(
        &mut self,
        layout: impl Iterator<Item = LayoutRun<'b>>,
        pos: impl Into<Point>,
    ) {
        match self {
            #[cfg(feature = "vello")]
            Renderer::Vello(v) => {
                v.draw_text_with_layout(layout, pos);
            }
            #[cfg(not(feature = "vello"))]
            Renderer::Vger(v) => {
                v.draw_text_with_layout(layout, pos);
            }
            Renderer::TinySkia(v) => {
                v.draw_text_with_layout(layout, pos);
            }
            Renderer::Uninitialized { .. } => {}
        }
    }

    fn draw_img(&mut self, img: Img<'_>, rect: Rect) {
        match self {
            #[cfg(feature = "vello")]
            Renderer::Vello(v) => {
                v.draw_img(img, rect);
            }
            #[cfg(not(feature = "vello"))]
            Renderer::Vger(v) => {
                v.draw_img(img, rect);
            }
            Renderer::TinySkia(v) => {
                v.draw_img(img, rect);
            }
            Renderer::Uninitialized { .. } => {}
        }
    }

    fn draw_svg<'b>(
        &mut self,
        svg: floem_renderer::Svg<'b>,
        rect: Rect,
        brush: Option<impl Into<BrushRef<'b>>>,
    ) {
        match self {
            #[cfg(feature = "vello")]
            Renderer::Vello(v) => {
                v.draw_svg(svg, rect, brush);
            }
            #[cfg(not(feature = "vello"))]
            Renderer::Vger(v) => {
                v.draw_svg(svg, rect, brush);
            }
            Renderer::TinySkia(v) => {
                v.draw_svg(svg, rect, brush);
            }
            Renderer::Uninitialized { .. } => {}
        }
    }

    fn transform(&mut self, transform: Affine) {
        match self {
            #[cfg(feature = "vello")]
            Renderer::Vello(v) => {
                v.transform(transform);
            }
            #[cfg(not(feature = "vello"))]
            Renderer::Vger(v) => {
                v.transform(transform);
            }
            Renderer::TinySkia(v) => {
                v.transform(transform);
            }
            Renderer::Uninitialized { .. } => {}
        }
    }

    fn set_z_index(&mut self, z_index: i32) {
        match self {
            #[cfg(feature = "vello")]
            Renderer::Vello(v) => {
                v.set_z_index(z_index);
            }
            #[cfg(not(feature = "vello"))]
            Renderer::Vger(v) => {
                v.set_z_index(z_index);
            }
            Renderer::TinySkia(v) => {
                v.set_z_index(z_index);
            }
            Renderer::Uninitialized { .. } => {}
        }
    }

    fn finish(&mut self) -> Option<peniko::Image> {
        match self {
            #[cfg(feature = "vello")]
            Renderer::Vello(r) => r.finish(),
            #[cfg(not(feature = "vello"))]
            Renderer::Vger(r) => r.finish(),
            Renderer::TinySkia(r) => r.finish(),
            Renderer::Uninitialized { .. } => None,
        }
    }
}<|MERGE_RESOLUTION|>--- conflicted
+++ resolved
@@ -47,13 +47,9 @@
 //! - Only one view can be active at a time.
 //! - Only one view can be focused at a time.
 //!
-<<<<<<< HEAD
 use std::sync::Arc;
 
-use crate::text::TextLayout;
-=======
 use crate::kurbo::Point;
->>>>>>> 0415d8f3
 use floem_renderer::gpu_resources::GpuResources;
 use floem_renderer::text::LayoutRun;
 use floem_renderer::Img;
