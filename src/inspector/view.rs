use crate::app::{AppUpdateEvent, add_app_update_event};
use crate::event::{Event, EventListener, EventPropagation};
use crate::inspector::data::{CapturedData, CapturedDatas};
use crate::inspector::{
    CAPTURE, Capture, CaptureView, RUNNING, add_event, find_view, header, selected_view, stats,
    update_select_view_id,
};
use crate::prelude::{
    ViewTuple, button, dyn_container, empty, h_stack, img_dynamic, scroll, stack, static_label,
    tab, text, text_input, v_stack, virtual_stack,
};
use crate::profiler::profiler;
use crate::style::{FontSize, OverflowX, OverflowY, TextColor};
use crate::theme::StyleThemeExt as _;
use crate::unit::PxPctAuto;
use crate::views::{
    CheckboxClass, ContainerExt, Decorators, ListClass, ListItemClass, ScrollExt, TabSelectorClass,
    TooltipExt, resizable,
};
use crate::window::WindowConfig;
use crate::{IntoView, View, ViewId, keyboard, new_window};
use floem_reactive::{RwSignal, SignalGet, SignalUpdate, create_effect, create_rw_signal};
use peniko::Color;
use peniko::color::palette;
use std::rc::Rc;
use winit::keyboard::NamedKey;
use winit::window::WindowId;

pub fn capture(window_id: WindowId) {
    let capture = CAPTURE.with(|c| *c);

    if !RUNNING.get() {
        new_window(
            move |_| {
                let selected = RwSignal::new(0);

                let tab_item = |name, index| {
                    text(name)
                        .class(TabSelectorClass)
                        .on_click_stop(move |_| selected.set(index))
                        .style(move |s| s.set_selected(selected.get() == index))
                };

                let tabs = (tab_item("Views", 0), tab_item("Profiler", 1))
                    .h_stack()
                    .style(|s| s.with_theme(|s, t| s.background(t.bg_base())));

                let tab = tab(
<<<<<<< HEAD
                    move || selected.get(),
                    move || [0, 1],
=======
                    move || Some(selected.get()),
                    move || [0, 1].into_iter(),
>>>>>>> 62781a0e
                    |it| *it,
                    move |it| match it {
                        0 => dyn_container(
                            move || capture.get(),
                            move |capture_value| {
                                inspector_view(window_id, capture, &capture_value).into_any()
                            },
                        )
                        .style(|s| s.width_full().height_full())
                        .into_any(),
                        1 => profiler(window_id).into_any(),
                        _ => panic!(),
                    },
                )
                .style(|s| s.flex_basis(0.0).min_height(0.0).flex_grow(1.0));

                let separator = empty().style(move |s| {
                    s.width_full()
                        .min_height(1.0)
                        .with_theme(|s, t| s.background(t.border()))
                });

                let stack = v_stack((tabs, separator, tab));
                let id = stack.id();
                stack
                    .style(|s| s.width_full().height_full())
                    .on_event(EventListener::KeyUp, move |e| {
                        if let Event::KeyUp(e) = e {
                            if e.key.logical_key == keyboard::Key::Named(NamedKey::F11)
                                && e.modifiers.shift()
                            {
                                id.inspect();
                                return EventPropagation::Stop;
                            }
                        }
                        EventPropagation::Continue
                    })
                    .on_event(EventListener::WindowClosed, |_| {
                        RUNNING.set(false);
                        EventPropagation::Continue
                    })
            },
            Some(WindowConfig::default().size((1200.0, 800.0))),
        );
    }

    add_app_update_event(AppUpdateEvent::CaptureWindow {
        window_id,
        capture: capture.write_only(),
    })
}

fn inspector_view(
    window_id: WindowId,
    capture_s: RwSignal<Option<Rc<Capture>>>,
    capture: &Option<Rc<Capture>>,
) -> impl IntoView {
    let view = if let Some(capture) = capture {
        capture_view(window_id, capture_s, capture).into_any()
    } else {
        text("No capture").into_any()
    };

    view.container()
        .window_title(|| "Floem Inspector".to_owned())
        .style(|s| {
            s.width_full()
                .height_full()
                .with_theme(|s, t| s.background(t.bg_base()))
                .class(scroll::Handle, |s| {
                    s.border_radius(4.0)
                        .background(Color::from_rgba8(166, 166, 166, 140))
                        .set(scroll::Thickness, 16.0)
                        .set(scroll::Rounded, false)
                        .active(|s| s.background(Color::from_rgb8(166, 166, 166)))
                        .hover(|s| s.background(Color::from_rgb8(184, 184, 184)))
                })
                .class(scroll::Track, |s| {
                    s.hover(|s| s.background(Color::from_rgba8(166, 166, 166, 30)))
                })
        })
}

fn capture_view(
    window_id: WindowId,
    capture_s: RwSignal<Option<Rc<Capture>>>,
    capture: &Rc<Capture>,
) -> impl IntoView {
    let capture_view = CaptureView {
        expanding_selection: create_rw_signal(None),
        scroll_to: create_rw_signal(None),
        selected: create_rw_signal(None),
        highlighted: create_rw_signal(None),
    };
    let datas = create_rw_signal(CapturedDatas::init_from_view(capture.root.clone()));
    let window = capture.window.clone();
    let capture_ = capture.clone();
    let (image_width, image_height) = capture
        .window
        .as_ref()
        .map(|img| {
            (
                img.image.width as f64 / capture.scale,
                img.image.height as f64 / capture.scale,
            )
        })
        .unwrap_or_default();
    let size = capture_.window_size;
    let renderer = capture_.renderer.clone();

    let contain_ids = create_rw_signal((0, Vec::<ViewId>::new()));

    let image = if let Some(window) = window {
        img_dynamic(move || window.clone()).into_any()
    } else {
        empty()
            .style(move |s| s.min_width(size.width).min_height(size.height))
            .into_any()
    }
    .style(move |s| {
        s.margin(5.0)
            .border(1.)
            .with_theme(|s, t| s.border_color(t.border()))
            .width(image_width + 2.0)
            .height(image_height + 2.0)
            .margin_bottom(21.0)
            .margin_right(21.0)
            .focusable(true)
    })
    .on_event_stop(EventListener::KeyUp, {
        move |event: &Event| {
            if let Event::KeyUp(key) = event {
                match key.key.logical_key {
                    keyboard::Key::Named(NamedKey::ArrowUp) => {
                        let id = contain_ids.try_update(|(match_index, ids)| {
                            if !ids.is_empty() {
                                if *match_index == 0 {
                                    *match_index = ids.len() - 1;
                                } else {
                                    *match_index -= 1;
                                }
                            }
                            ids.get(*match_index).copied()
                        });
                        if let Some(Some(id)) = id {
                            update_select_view_id(id, &capture_view, false, datas);
                        }
                    }
                    keyboard::Key::Named(NamedKey::ArrowDown) => {
                        let id = contain_ids.try_update(|(match_index, ids)| {
                            if !ids.is_empty() {
                                *match_index = (*match_index + 1) % ids.len();
                            }
                            ids.get(*match_index).copied()
                        });
                        if let Some(Some(id)) = id {
                            update_select_view_id(id, &capture_view, false, datas);
                        }
                    }
                    _ => {}
                }
            }
        }
    })
    .on_event_stop(EventListener::PointerUp, {
        let capture_ = capture_.clone();
        move |event: &Event| {
            if let Event::PointerUp(e) = event {
                let find_ids = capture_
                    .root
                    .find_all_by_pos(e.pos)
                    .iter()
                    .filter(|id| !id.is_hidden())
                    .cloned()
                    .collect::<Vec<_>>();
                if !find_ids.is_empty() {
                    let first = contain_ids.try_update(|(index, ids)| {
                        *index = 0;
                        let _ = std::mem::replace(ids, find_ids);
                        ids.first().copied()
                    });
                    if let Some(Some(id)) = first {
                        update_select_view_id(id, &capture_view, false, datas);
                    }
                }
            }
        }
    })
    .on_event_stop(EventListener::PointerMove, {
        move |event: &Event| {
            if let Event::PointerMove(e) = event {
                let find_ids = capture_
                    .root
                    .find_all_by_pos(e.pos)
                    .iter()
                    .filter(|id| !id.is_hidden())
                    .cloned()
                    .collect::<Vec<_>>();
                if !find_ids.is_empty() {
                    if let Some(Some(first)) = contain_ids.try_update(|(index, ids)| {
                        *index = 0;
                        let _ = std::mem::replace(ids, find_ids);
                        ids.first().copied()
                    }) {
                        if capture_view.highlighted.get() != Some(first) {
                            capture_view.highlighted.set(Some(first));
                        }
                    } else {
                        capture_view.highlighted.set(None);
                    }
                } else {
                    capture_view.highlighted.set(None);
                }
            }
        }
    })
    .on_event_cont(EventListener::PointerLeave, move |_| {
        capture_view.highlighted.set(None)
    });

    let capture_ = capture.clone();
    let selected_overlay = empty().style(move |s| {
        if let Some(view) = capture_view
            .selected
            .get()
            .and_then(|id| capture_.root.find(id))
        {
            s.absolute()
                // the plus ones here might be because of the border 1... I'm not sure though
                .margin_left(5.0 + view.layout.x0 + 1.)
                .margin_top(5.0 + view.layout.y0 + 1.)
                .width(view.layout.width())
                .height(view.layout.height())
                .with_theme(|s, t| {
                    s.background(t.info().with_alpha(0.5))
                        .border_color(t.info().with_alpha(0.7))
                })
                .border(1.)
        } else {
            s
        }
        .pointer_events_none()
    });

    let capture_ = capture.clone();
    let highlighted_overlay = empty().style(move |s| {
        if let Some(view) = capture_view
            .highlighted
            .get()
            .and_then(|id| capture_.root.find(id))
        {
            s.absolute()
                .margin_left(5.0 + view.layout.x0 + 1.)
                .margin_top(5.0 + view.layout.y0 + 1.)
                .width(view.layout.width())
                .height(view.layout.height())
                .with_theme(|s, t| {
                    s.background(t.primary_muted().with_alpha(0.5))
                        .border_color(t.primary_muted().with_alpha(0.7))
                })
                .border(1.)
        } else {
            s
        }
        .pointer_events_none()
    });

    let image = stack((image, selected_overlay, highlighted_overlay));

    let recapture = button("Recapture").on_click_stop(move |_| {
        add_app_update_event(AppUpdateEvent::CaptureWindow {
            window_id,
            capture: capture_s.write_only(),
        })
    });

    let active_tab = RwSignal::new(0);
    let capture_sig = RwSignal::new(capture.clone());

    let tab = tab(
<<<<<<< HEAD
        move || active_tab.get(),
        move || [0, 1],
=======
        move || Some(active_tab.get()),
        move || [0, 1].into_iter(),
>>>>>>> 62781a0e
        |it| *it,
        move |it| {
            match it {
                0 => v_stack((
                    header("Selected View"),
                    selected_view(&capture_sig.get(), capture_view.selected),
                ))
                .into_any(),
                1 => v_stack((
                    header("Stats"),
                    stats(&capture_sig.get()),
                    header("Renderer"),
                    text(renderer.clone()).style(|s| s.padding(5.0)),
                ))
                .into_any(),
                _ => panic!(),
            }
            .style(|s| s.width_full())
            .scroll()
            .scroll_style(|s| s.handle_thickness(6.).shrink_to_fit())
            .style(|s| {
                s.set(OverflowX, taffy::Overflow::Visible)
                    .set(OverflowY, taffy::Overflow::Scroll)
            })
        },
    )
    .style(|s| s.size_full().min_size(0, 0));

    let clear = button("Clear selection")
        .style(move |s| s.apply_if(capture_view.selected.get().is_none(), |s| s.hide()))
        .action(move || capture_view.selected.set(None));

    let tabs = v_stack((
        h_stack((
            recapture,
            clear,
            "selected"
                .style(move |s| {
                    s.apply_if(active_tab.get() == 0, |s| s.set_selected(true))
                        .margin_left(PxPctAuto::Auto)
                })
                .class(TabSelectorClass)
                .on_click_stop(move |_| active_tab.set(0)),
            "stats"
                .style(move |s| {
                    s.apply_if(active_tab.get() == 1, |s| s.set_selected(true))
                        .margin_right(PxPctAuto::Auto)
                })
                .class(TabSelectorClass)
                .on_click_stop(move |_| active_tab.set(1)),
        ))
        .style(|s| s.items_end().gap(10).padding_top(5)),
        tab,
    ))
    .style(|s| s.size_full());

    let left = v_stack((
        header("Captured Window"),
        resizable::resizable((scroll(image).style(|s| s.max_height_pct(60.0)), tabs))
            .custom_sizes(move || vec![(0, size.height.min(500.))])
            .style(|s| s.size_full().flex_col()),
    ));

    let root = capture.root.clone();
    let tree = view_tree(capture.clone(), capture_view, datas);

    let search_str = create_rw_signal("".to_string());
    let inner_search = search_str;
    let match_ids = create_rw_signal((0, Vec::<ViewId>::new()));

    let search = text_input(search_str)
        .placeholder("View Search...")
        .on_event_stop(EventListener::KeyUp, move |event: &Event| {
            if let Event::KeyUp(key) = event {
                match key.key.logical_key {
                    keyboard::Key::Named(NamedKey::ArrowUp) => {
                        let id = match_ids.try_update(|(match_index, ids)| {
                            if !ids.is_empty() {
                                if *match_index == 0 {
                                    *match_index = ids.len() - 1;
                                } else {
                                    *match_index -= 1;
                                }
                            }
                            ids.get(*match_index).copied()
                        });
                        if let Some(Some(id)) = id {
                            update_select_view_id(id, &capture_view, false, datas);
                        }
                    }
                    keyboard::Key::Named(NamedKey::ArrowDown) => {
                        let id = match_ids.try_update(|(match_index, ids)| {
                            if !ids.is_empty() {
                                *match_index = (*match_index + 1) % ids.len();
                            }
                            ids.get(*match_index).copied()
                        });
                        if let Some(Some(id)) = id {
                            update_select_view_id(id, &capture_view, false, datas);
                        }
                    }
                    _ => {
                        let content = inner_search.get();
                        let ids = find_view(&content, &root);
                        let first = match_ids.try_update(|(index, match_ids)| {
                            *index = 0;
                            let _ = std::mem::replace(match_ids, ids);
                            match_ids.first().copied()
                        });
                        if let Some(Some(id)) = first {
                            update_select_view_id(id, &capture_view, false, datas);
                        }
                    }
                }
            }
        });
    let tree = if capture.root.warnings() {
        v_stack((
            header("Warnings")
                .style(|s| s.with_theme(|s, t| s.color(t.warning_base)))
                .tooltip(|| "requested changes is not empty"),
            header("View Tree"),
            search,
            tree,
        ))
        .into_view()
    } else {
        v_stack((header("View Tree"), search, tree)).into_view()
    };

    let tree = tree.style(|s| s.height_full().min_width(0).flex_basis(0).flex_grow(1.0));

    resizable::resizable((left, tree))
        .style(|s| s.size_full().max_width_full())
        .custom_sizes(move || vec![(0, size.width.min(800.))])
}

fn view_tree(
    capture: Rc<Capture>,
    capture_signal: CaptureView,
    datas: RwSignal<CapturedDatas>,
) -> impl View {
    let capture_signal_clone = capture_signal;
    let focus_line = datas.get_untracked().focus_line;
    virtual_stack(
        move || datas.get(),
        move |(_, _, data)| data.id,
        move |(_, level, rw_data)| {
            let capture = capture.clone();
            tree_node(&rw_data, capture_signal, capture, level, datas).class(ListItemClass)
        },
    )
    .class(ListClass)
    .style(|s| {
        s.flex_col().flex_grow(1.).class(ListItemClass, |s| {
            s.hover(|s| s.with_theme(|s, t| s.background(t.bg_elevated())))
        })
    })
    .scroll()
    .style(|s| s.flex_grow(1.0))
    .scroll_style(|s| s.shrink_to_fit())
    .on_event_cont(EventListener::PointerLeave, move |_| {
        capture_signal_clone.highlighted.set(None)
    })
    .on_click_stop(move |_| capture_signal_clone.selected.set(None))
    .scroll_to(move || {
        let focus_line = focus_line.get();
        Some((0.0, focus_line as f64 * 20.0).into())
    })
    // .scroll_to_view(move || {
    //     let view_id = capture_signal_clone.scroll_to.get();
    //     println!("{view_id:?}");
    //     view_id
    // })
}

fn tree_node(
    view: &CapturedData,
    capture_signal: CaptureView,
    capture: Rc<Capture>,
    level: usize,
    datas: RwSignal<CapturedDatas>,
) -> impl IntoView + use<> {
    let name = tree_node_name(view, level as f64 * 10.0).into_view();
    let name_id = name.id();
    let height = 20.0;
    let id = view.id;
    let selected = capture_signal.selected;
    let highlighted = capture_signal.highlighted;

    let row = name
        .container()
        .style(move |s| {
            s.height(height)
                .focusable(true)
                //     .apply_if(highlighted.get() == Some(id), |s| {
                //         s.background(Color::from_rgba8(228, 237, 216, 160))
                //     })
                .apply_if(selected.get() == Some(id), |s| {
                    s.set_selected(true)
                    // if highlighted.get() == Some(id) {
                    //     s.background(Color::from_rgb8(186, 180, 216))
                    // } else {
                    //     s.background(Color::from_rgb8(213, 208, 216))
                    // }
                })
        })
        .on_click_stop(move |_| selected.set(Some(id)))
        .on_event_cont(EventListener::PointerEnter, move |_| {
            highlighted.set(Some(id))
        });
    let row = add_event(
        row,
        view.view_conf.custom_name.clone(),
        id,
        capture_signal,
        &capture,
        datas,
    );
    let row_id = row.id();
    let scroll_to = capture_signal.scroll_to;
    let expanding_selection = capture_signal.expanding_selection;
    create_effect(move |_| {
        if let Some((selection, request_focus)) = expanding_selection.get() {
            if selection == id {
                // Scroll to the row, then to the name part of the row.
                scroll_to.set(Some(row_id));
                scroll_to.set(Some(name_id));
                if request_focus {
                    row_id.request_focus();
                }
            }
        }
    });

    row
}

fn tree_node_name(view: &CapturedData, marge_left: f64) -> impl IntoView {
    let name = static_label(view.view_conf.name.clone());
    let id = text(format!("{:?}", view.id)).style(|s| {
        s.margin_right(5.0)
            .background(palette::css::BLACK.with_alpha(0.02))
            .border(1.)
            .border_radius(5.0)
            .with_theme(|s, t| s.border_color(t.border()))
            .padding(3.0)
            .padding_top(0.0)
            .padding_bottom(0.0)
            .font_size(12.0)
            .with_context::<TextColor>(|s, tc| {
                s.apply_opt(*tc, |s, tc| s.color(tc.with_alpha(0.6)))
            })
    });
    let tab = if view.view_conf.focused {
        "Focus"
            .style(|s| {
                s.margin_right(5.0)
                    .background(Color::from_rgb8(63, 81, 101).with_alpha(0.6))
                    .border_radius(5.0)
                    .padding(1.0)
                    .with_context_opt::<FontSize, _>(|s, fs| s.font_size(fs * 0.8))
                    .color(palette::css::WHITE.with_alpha(0.8))
            })
            .into_any()
    } else if view.view_conf.keyboard_navigable {
        "Tab"
            .style(|s| {
                s.margin_right(5.0)
                    .background(Color::from_rgb8(204, 217, 221).with_alpha(0.4))
                    .border(1.)
                    .border_radius(5.0)
                    .with_theme(|s, t| s.border_color(t.border()))
                    .padding(1.0)
                    .font_size(10.0)
                    .color(palette::css::BLACK.with_alpha(0.4))
            })
            .into_any()
    } else {
        empty().into_any()
    };
    let ty = view.expanded();
    // let click_ty = view.ty.clone();
    let checkbox = empty()
        .class_if(move || ty.is_some(), CheckboxClass)
        .style(move |s| match ty {
            Some(expanded) => {
                let expanded = expanded.get();
                s.apply_if(expanded, |s| s.set_selected(true))
                    .size(12, 12)
                    .margin_right(4.0)
                    .with_theme(move |s, t| {
                        s.background(t.text_muted())
                            .border_radius(t.border_radius())
                            .apply_if(expanded, |s| s.background(t.text()))
                    })
                    .border(1.0)
            }
            None => s.width(12.0).height(12.0).margin_right(4.0),
        })
        .on_click_stop(move |_| {
            if let Some(expanded) = ty {
                expanded.set(!expanded.get_untracked());
            }
        });
    h_stack((checkbox, id, tab, name)).style(move |s| s.items_center().margin_left(marge_left))
}<|MERGE_RESOLUTION|>--- conflicted
+++ resolved
@@ -46,13 +46,8 @@
                     .style(|s| s.with_theme(|s, t| s.background(t.bg_base())));
 
                 let tab = tab(
-<<<<<<< HEAD
-                    move || selected.get(),
+                    move || Some(selected.get()),
                     move || [0, 1],
-=======
-                    move || Some(selected.get()),
-                    move || [0, 1].into_iter(),
->>>>>>> 62781a0e
                     |it| *it,
                     move |it| match it {
                         0 => dyn_container(
@@ -333,13 +328,8 @@
     let capture_sig = RwSignal::new(capture.clone());
 
     let tab = tab(
-<<<<<<< HEAD
-        move || active_tab.get(),
+        move || Some(active_tab.get()),
         move || [0, 1],
-=======
-        move || Some(active_tab.get()),
-        move || [0, 1].into_iter(),
->>>>>>> 62781a0e
         |it| *it,
         move |it| {
             match it {
