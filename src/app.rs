--- conflicted
+++ resolved
@@ -70,8 +70,6 @@
             msgs.borrow_mut()
                 .push(UpdateMessage::HoverStyle { id, style })
         });
-<<<<<<< HEAD
-=======
     }
 
     pub fn update_cursor_style(cursor: CursorStyle) {
@@ -79,7 +77,6 @@
             msgs.borrow_mut()
                 .push(UpdateMessage::CursorStyle { cursor })
         });
->>>>>>> ee7401d0
     }
 
     pub fn update_event_listner(id: Id, listener: EventListner, action: Box<EventCallback>) {
