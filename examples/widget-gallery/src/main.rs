--- conflicted
+++ resolved
@@ -45,6 +45,7 @@
                                 });
                                 true
                             })
+                            .keyboard_navigatable(cx).focus_visible_style(cx, ||Style::BASE.border(2.).border_color(Color::BLUE))
                             .style(cx, move || {
                                 Style::BASE
                                     .width_pct(100.0)
@@ -67,51 +68,11 @@
                     .style(cx, || Style::BASE.flex_col())
                 })
                 .style(cx, || {
-<<<<<<< HEAD
-                    Style::BASE.border(1.0).border_radius(10.0).padding_px(10.0)
-                })
-                .keyboard_navigatable(cx)
-                .focus_visible_style(cx, || Style::BASE.border_color(Color::BLUE).border(2.)),
-        )
-    })
-    .style(cx, || widg_cont_style())
-}
-
-fn text_input_view(cx: AppContext) -> impl View {
-    let text = create_rw_signal(cx.scope, "".to_string());
-
-    stack(cx, |cx| {
-        (
-            label(cx, move || "Text input:".to_owned())
-                .style(cx, || Style::BASE.margin_right_px(50.0)),
-            text_input(cx, text)
-                .style(cx, || {
-=======
->>>>>>> 5369b092
                     Style::BASE
                         .size_pct(100.0, 100.0)
                         .border(1.0)
                         .border_color(Color::GRAY)
                 })
-<<<<<<< HEAD
-                .hover_style(cx, || Style::BASE.border_color(Color::rgb8(66, 66, 66)))
-                .focus_style(cx, || Style::BASE.border_color(Color::LIGHT_SKY_BLUE))
-                .keyboard_navigatable(cx),
-        )
-    })
-    .style(cx, || widg_cont_style())
-}
-
-fn virt_list_view(cx: AppContext) -> impl View {
-    let long_list: im::Vector<i32> = (0..1000000).into_iter().collect();
-    let (long_list, _set_long_list) = create_signal(cx.scope, long_list);
-
-    stack(cx, move |cx| {
-        (
-            label(cx, move || "List:".to_owned()).style(cx, || Style::BASE.margin_right_px(50.0)),
-            scroll(cx, move |cx| {
-                virtual_list(
-=======
             })
             .style(cx, || {
                 Style::BASE
@@ -124,7 +85,6 @@
             }),
             container(cx, move |cx| {
                 tab(
->>>>>>> 5369b092
                     cx,
                     move || active_tab.get(),
                     move || tabs.get(),
