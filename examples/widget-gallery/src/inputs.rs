--- conflicted
+++ resolved
@@ -1,15 +1,10 @@
 use floem::{
-<<<<<<< HEAD
-    peniko::Color, reactive::create_rw_signal, view::View, views::Decorators, widgets::text_input,
-=======
     cosmic_text::{self, Weight},
     peniko::Color,
     reactive::create_rw_signal,
-    style::CursorStyle,
     view::View,
     views::Decorators,
     widgets::{text_input, PlaceholderTextClass},
->>>>>>> 18ef369f
 };
 
 use crate::form::{form, form_item};
