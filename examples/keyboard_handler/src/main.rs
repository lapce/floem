use floem::{
    Application,
    event::{Event, EventListener},
    keyboard::Key,
    peniko::Color,
    quit_app,
    style::CursorStyle,
    unit::UnitExt,
<<<<<<< HEAD
    views::{text, Decorators, container},
    view::View,
=======
    views::{stack, text, Decorators},
    IntoView,
>>>>>>> 4c2266a9
};
use floem_winit::event::WindowEvent;

const MESSAGE: &str = "
Keyboard event handler example
 
Focus-based keyboard handling: Click inside this frame to get keyboard focus, then hit 'q' to quit.
Global keyboard handling: Hit 'z' at anytime to quit as well (no focus needed).
";

<<<<<<< HEAD
fn app_view() -> impl View {
    let frame = text(MESSAGE)
        .style(|s| s
            .size(90.pct(), 90.pct())
            .cursor(CursorStyle::Pointer)
            .border(3.0)
            .focus(|s| s.border_color(Color::BLUE).background(Color::LIGHT_GRAY))
            .padding(10.0)
        )
        .keyboard_navigatable() // A view must be navigatable in order to receive keyboard events
=======
fn app_view() -> impl IntoView {
    let view =
        stack((text("Example: Keyboard event handler").style(|s| s.padding(10.0)),)).style(|s| {
            s.size(100.pct(), 100.pct())
                .flex_col()
                .items_center()
                .justify_center()
        });
    view.keyboard_navigatable()
>>>>>>> 4c2266a9
        .on_event_stop(EventListener::KeyDown, move |e| {
            if let Event::KeyDown(e) = e {
                if e.key.logical_key == Key::Character("q".into()) {
                    println!("Goodbye :)");
                    quit_app();
                }
                println!("Key pressed in KeyCode: {:?}", e.key.physical_key);
            }
        });

    container(frame)
        .style(|s| s
            .size_full()
            .items_center()
            .justify_center()
        )
}

fn main() {
    Application::new()
        .window(|_| app_view(), None)
        .on_window_event(|event| {
            if let WindowEvent::KeyboardInput { device_id: _ , event, is_synthetic: _ } = event {
                if event.logical_key == Key::Character("z".into()) {
                    quit_app();
                    return true; // Event was handled
                }
            }
            false // Event was not handled, let floem handle it
        })
        .run();
}<|MERGE_RESOLUTION|>--- conflicted
+++ resolved
@@ -1,40 +1,11 @@
 use floem::{
-    Application,
     event::{Event, EventListener},
     keyboard::Key,
-    peniko::Color,
-    quit_app,
-    style::CursorStyle,
     unit::UnitExt,
-<<<<<<< HEAD
-    views::{text, Decorators, container},
-    view::View,
-=======
     views::{stack, text, Decorators},
     IntoView,
->>>>>>> 4c2266a9
 };
-use floem_winit::event::WindowEvent;
 
-const MESSAGE: &str = "
-Keyboard event handler example
- 
-Focus-based keyboard handling: Click inside this frame to get keyboard focus, then hit 'q' to quit.
-Global keyboard handling: Hit 'z' at anytime to quit as well (no focus needed).
-";
-
-<<<<<<< HEAD
-fn app_view() -> impl View {
-    let frame = text(MESSAGE)
-        .style(|s| s
-            .size(90.pct(), 90.pct())
-            .cursor(CursorStyle::Pointer)
-            .border(3.0)
-            .focus(|s| s.border_color(Color::BLUE).background(Color::LIGHT_GRAY))
-            .padding(10.0)
-        )
-        .keyboard_navigatable() // A view must be navigatable in order to receive keyboard events
-=======
 fn app_view() -> impl IntoView {
     let view =
         stack((text("Example: Keyboard event handler").style(|s| s.padding(10.0)),)).style(|s| {
@@ -44,36 +15,17 @@
                 .justify_center()
         });
     view.keyboard_navigatable()
->>>>>>> 4c2266a9
         .on_event_stop(EventListener::KeyDown, move |e| {
             if let Event::KeyDown(e) = e {
                 if e.key.logical_key == Key::Character("q".into()) {
                     println!("Goodbye :)");
-                    quit_app();
+                    std::process::exit(0)
                 }
                 println!("Key pressed in KeyCode: {:?}", e.key.physical_key);
             }
-        });
-
-    container(frame)
-        .style(|s| s
-            .size_full()
-            .items_center()
-            .justify_center()
-        )
+        })
 }
 
 fn main() {
-    Application::new()
-        .window(|_| app_view(), None)
-        .on_window_event(|event| {
-            if let WindowEvent::KeyboardInput { device_id: _ , event, is_synthetic: _ } = event {
-                if event.logical_key == Key::Character("z".into()) {
-                    quit_app();
-                    return true; // Event was handled
-                }
-            }
-            false // Event was not handled, let floem handle it
-        })
-        .run();
+    floem::launch(app_view);
 }